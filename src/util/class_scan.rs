use crate::classfile_constants::{JVM_CONSTANT_Class, JVM_CONSTANT_Double, JVM_CONSTANT_Dynamic, JVM_CONSTANT_Fieldref, JVM_CONSTANT_Float, JVM_CONSTANT_Integer, JVM_CONSTANT_InterfaceMethodref, JVM_CONSTANT_InvokeDynamic, JVM_CONSTANT_Long, JVM_CONSTANT_MethodHandle, JVM_CONSTANT_MethodType, JVM_CONSTANT_Methodref, JVM_CONSTANT_Module, JVM_CONSTANT_NameAndType, JVM_CONSTANT_Package, JVM_CONSTANT_String, JVM_CONSTANT_Utf8, _bindgen_ty_3};
use crate::common::error::{MessageError, Result};

#[repr(C, align(8))]
#[derive(Debug)]
pub struct DataRange {
    pub start: usize,
    pub end: usize,
}

/// consts 中每个元素为每个常量的截止索引（不含索引指向的值），首元素为第一个常量的开始索引
#[repr(C, align(8))]
#[derive(Debug)]
pub struct SimpleClassInfo {
    pub consts: Vec<usize>,
<<<<<<< HEAD
    pub code_utf8_index: usize,
=======
>>>>>>> 9839a877
    pub fields_start: usize,
    pub methods_start: usize,
    pub method_codes: Vec<(usize, usize)>,
    pub attributes_start: usize,
    pub specify_attribute: Option<DataRange>,
}

const CODE_ATTR_NAME: &[u8] = "Code".as_bytes();

const CODE_ATTR_NAME_LEN: usize = CODE_ATTR_NAME.len();

#[inline]
pub fn fast_scan_class(data: & [u8], attribute_name: &[u8], not_check_attr: bool) -> Result<Option<SimpleClassInfo>> {
    // magic + minor_version + major_version
    let mut index = 8;
    let constant_size = get_u16_from_data(data, &mut index)?;
    let constant_size = constant_size as usize;
    let mut data_key_index = 0;
    let mut name_found = not_check_attr;
    let mut consts = Vec::with_capacity(constant_size);
<<<<<<< HEAD
    consts.push(8);
    let mut code_utf8_index = 0;
    let attribute_name_len = attribute_name.len();
    for i in 1..constant_size {
        match get_constant_value_size(data, &mut index, attribute_name, attribute_name_len, name_found)? {
=======
    unsafe {
        consts.set_len(constant_size);
    }
    consts[0] = index;
    let attribute_name_len = attribute_name.len();
    let mut find_code = true;
    let mut code_index = 0;
    for i in 1..constant_size {
        match get_constant_value_size(data, &mut index, attribute_name, attribute_name_len, name_found, find_code)? {
>>>>>>> 9839a877
            1 => {
                name_found = true;
                data_key_index = i;
            }
            2 => {
<<<<<<< HEAD
                code_utf8_index = i;
            }
            _ => {}
        }
        // if is_data_key {
        //     name_found = true;
        //     data_key_index = i;
        // }
        consts.push(index);
=======
                find_code = false;
                code_index = i;
            }
            _ => {}
        }
        consts[i] = index;
>>>>>>> 9839a877
    }
    if name_found {
        let constants_end = index;
        // access_flags + class_index + superclass_index
        index += 6;
        // interface
        let interface_size = get_u16_from_data(data, &mut index)?;
        index += (interface_size as usize) << 1;
        // field
        let fields_start = index;
        handle_field_or_method(data, &mut index)?;
        // method
        let methods_start = index;
        // handle_field_or_method(data, &mut index)?;
        let code_index_bytes = (code_index as u16).to_be_bytes();
        let size = get_u16_from_data(data, &mut index)?;
        let size = size as usize;
        let mut method_codes = Vec::with_capacity(size);
        unsafe {
            method_codes.set_len(size);
        }
        for i in 0..size {
            // access_flags + name + descriptor
            index += 6;
            let attr_size = get_u16_from_data(data, &mut index)?;
            let mut code_range = (0, 0);
            for _ in 0..attr_size {
                // name
                let start = index;
                index += 2;
                let data_size = get_u32_from_data(data, &mut index)?;
                index += data_size as usize;
                if &data[start..start+2] == &code_index_bytes {
                    code_range = (start, index);
                }
            }
            method_codes[i] = code_range;
        }

        // attribute
        let attributes_start = index;
        let attr_size = get_u16_from_data(data, &mut index)?;
        let mut specify_attribute = None;
        let data_key_index = data_key_index as u16;
        for _ in 0..attr_size {
            // name
            let name_index = get_u16_from_data(data, &mut index)?;
            let data_size = get_u32_from_data(data, &mut index)?;
            let start = index;
            index += data_size as usize;
            if name_index == data_key_index {
                return if index > data.len() {
                    Err(MessageError::new("读取命中的属性内容时越界"))
                } else {
                    specify_attribute = Some(DataRange {
                        start,
                        end: index,
                    });
                    break;
                }
            }
        }
        Ok(Some(SimpleClassInfo {
            consts,
<<<<<<< HEAD
            code_utf8_index,
=======
>>>>>>> 9839a877
            fields_start,
            methods_start,
            method_codes,
            attributes_start,
            specify_attribute,
        }))
    } else {
        Ok(None)
    }
}

#[inline(always)]
fn handle_attributes(data: &[u8], index: &mut usize) -> Result<()> {
    let attr_size = get_u16_from_data(data, index)?;
    for _ in 0..attr_size {
        // name
        *index += 2;
        let data_size = get_u32_from_data(data, index)?;
        *index += data_size as usize;
    }
    Ok(())
}

#[inline(always)]
pub fn handle_field_or_method(data: &[u8], index: &mut usize) -> Result<()> {
    let size = get_u16_from_data(data, index)?;
    for _ in 0..size {
        // access_flags + name + descriptor
        *index += 6;
        handle_attributes(data, index)?;
    }
    Ok(())
}

#[inline]
<<<<<<< HEAD
fn get_constant_value_size(data: &[u8], index: &mut usize, attribute_name: &[u8], attribute_name_len: usize, name_found: bool) -> Result<i8> {
=======
fn get_constant_value_size(data: &[u8], index: &mut usize, attribute_name: &[u8], attribute_name_len: usize, name_found: bool, find_code: bool) -> Result<i8> {
>>>>>>> 9839a877
    let type_ = match data.get(*index) {
        None => {
            return Err(MessageError::new("读取常量类型时越界"));
        }
        Some(v) => *v
    };
    *index += 1;
    *index += match type_ as _bindgen_ty_3 {
        JVM_CONSTANT_Utf8 => {
            let str_size = get_u16_from_data(data, index)?;
            let str_size = str_size as usize;
<<<<<<< HEAD
            if name_found {
                *index += str_size;
                return Ok(0);
            } else {
                match str_size {
                    CODE_ATTR_NAME_LEN => {
                        let start = *index;
                        *index += str_size;
                        if *index > data.len() {
                            return Err(MessageError::new("读取utf8越界"))
                        }

                        let eq = &data[start..*index] == CODE_ATTR_NAME;
                        return Ok((eq as i8) << 1);
                    },
                    attribute_name_len => {
                        let start = *index;
                        *index += str_size;
                        if *index > data.len() {
                            return Err(MessageError::new("读取utf8越界"))
                        }

                        let eq = &data[start..*index] == attribute_name;
                        return Ok(eq as i8);
                    }
                    _ => {
                        *index += str_size;
                        return Ok(0);
                    }
                }
=======
            if find_code && str_size == CODE_ATTR_NAME_LEN {
                let end = *index + CODE_ATTR_NAME_LEN;
                if end > data.len() {
                    return Err(MessageError::new("读取utf8越界"))
                }

                if &data[*index..end] == CODE_ATTR_NAME {
                    *index += CODE_ATTR_NAME_LEN;
                    return Ok(2);
                }
            }
            if name_found || str_size != attribute_name_len {
                *index += str_size;
                return Ok(0);
            } else {
                let start = *index;
                *index += str_size;
                if *index > data.len() {
                    return Err(MessageError::new("读取utf8越界"))
                }

                let eq = &data[start..*index] == attribute_name;
                return Ok(eq as i8);
>>>>>>> 9839a877
            }
        }
        JVM_CONSTANT_Integer | JVM_CONSTANT_Float => {
            size_of::<i32>()
        }
        JVM_CONSTANT_Long | JVM_CONSTANT_Double=> {
            size_of::<i64>()
        }
        JVM_CONSTANT_Class |
        JVM_CONSTANT_String | JVM_CONSTANT_Module |
        JVM_CONSTANT_Package | JVM_CONSTANT_MethodType => {
            size_of::<u16>()
        }
        JVM_CONSTANT_Fieldref | JVM_CONSTANT_Methodref |
        JVM_CONSTANT_InterfaceMethodref | JVM_CONSTANT_NameAndType |
        JVM_CONSTANT_Dynamic | JVM_CONSTANT_InvokeDynamic => {
            size_of::<[u16;2]>()
        }
        JVM_CONSTANT_MethodHandle => {
            size_of::<u16>() + size_of::<u8>()
        }
        _ => {
            0
        }
    };
    Ok(0)
}

#[inline(always)]
pub fn get_u16_from_data(data: &[u8], index: &mut usize) -> Result<u16> {
    let start = *index;
    *index += 2;
    if *index > data.len() {
        return Err(MessageError::new("读取u16越界"))
    }
    unsafe {
        let ptr = data.as_ptr().add(start) as *const u16;
        Ok(u16::from_be(ptr.read_unaligned()))
    }
}

#[inline(always)]
pub fn get_u32_from_data(data: &[u8], index: &mut usize) -> Result<u32> {
    let start = *index;
    *index += 4;
    if *index > data.len() {
        return Err(MessageError::new("读取u32越界"))
    }
    unsafe {
        let ptr = data.as_ptr().add(start) as *const u32;
        Ok(u32::from_be(ptr.read_unaligned()))
    }
}<|MERGE_RESOLUTION|>--- conflicted
+++ resolved
@@ -13,10 +13,6 @@
 #[derive(Debug)]
 pub struct SimpleClassInfo {
     pub consts: Vec<usize>,
-<<<<<<< HEAD
-    pub code_utf8_index: usize,
-=======
->>>>>>> 9839a877
     pub fields_start: usize,
     pub methods_start: usize,
     pub method_codes: Vec<(usize, usize)>,
@@ -37,13 +33,6 @@
     let mut data_key_index = 0;
     let mut name_found = not_check_attr;
     let mut consts = Vec::with_capacity(constant_size);
-<<<<<<< HEAD
-    consts.push(8);
-    let mut code_utf8_index = 0;
-    let attribute_name_len = attribute_name.len();
-    for i in 1..constant_size {
-        match get_constant_value_size(data, &mut index, attribute_name, attribute_name_len, name_found)? {
-=======
     unsafe {
         consts.set_len(constant_size);
     }
@@ -53,30 +42,17 @@
     let mut code_index = 0;
     for i in 1..constant_size {
         match get_constant_value_size(data, &mut index, attribute_name, attribute_name_len, name_found, find_code)? {
->>>>>>> 9839a877
             1 => {
                 name_found = true;
                 data_key_index = i;
             }
             2 => {
-<<<<<<< HEAD
-                code_utf8_index = i;
-            }
-            _ => {}
-        }
-        // if is_data_key {
-        //     name_found = true;
-        //     data_key_index = i;
-        // }
-        consts.push(index);
-=======
                 find_code = false;
                 code_index = i;
             }
             _ => {}
         }
         consts[i] = index;
->>>>>>> 9839a877
     }
     if name_found {
         let constants_end = index;
@@ -141,10 +117,6 @@
         }
         Ok(Some(SimpleClassInfo {
             consts,
-<<<<<<< HEAD
-            code_utf8_index,
-=======
->>>>>>> 9839a877
             fields_start,
             methods_start,
             method_codes,
@@ -180,11 +152,7 @@
 }
 
 #[inline]
-<<<<<<< HEAD
-fn get_constant_value_size(data: &[u8], index: &mut usize, attribute_name: &[u8], attribute_name_len: usize, name_found: bool) -> Result<i8> {
-=======
 fn get_constant_value_size(data: &[u8], index: &mut usize, attribute_name: &[u8], attribute_name_len: usize, name_found: bool, find_code: bool) -> Result<i8> {
->>>>>>> 9839a877
     let type_ = match data.get(*index) {
         None => {
             return Err(MessageError::new("读取常量类型时越界"));
@@ -196,38 +164,6 @@
         JVM_CONSTANT_Utf8 => {
             let str_size = get_u16_from_data(data, index)?;
             let str_size = str_size as usize;
-<<<<<<< HEAD
-            if name_found {
-                *index += str_size;
-                return Ok(0);
-            } else {
-                match str_size {
-                    CODE_ATTR_NAME_LEN => {
-                        let start = *index;
-                        *index += str_size;
-                        if *index > data.len() {
-                            return Err(MessageError::new("读取utf8越界"))
-                        }
-
-                        let eq = &data[start..*index] == CODE_ATTR_NAME;
-                        return Ok((eq as i8) << 1);
-                    },
-                    attribute_name_len => {
-                        let start = *index;
-                        *index += str_size;
-                        if *index > data.len() {
-                            return Err(MessageError::new("读取utf8越界"))
-                        }
-
-                        let eq = &data[start..*index] == attribute_name;
-                        return Ok(eq as i8);
-                    }
-                    _ => {
-                        *index += str_size;
-                        return Ok(0);
-                    }
-                }
-=======
             if find_code && str_size == CODE_ATTR_NAME_LEN {
                 let end = *index + CODE_ATTR_NAME_LEN;
                 if end > data.len() {
@@ -251,7 +187,6 @@
 
                 let eq = &data[start..*index] == attribute_name;
                 return Ok(eq as i8);
->>>>>>> 9839a877
             }
         }
         JVM_CONSTANT_Integer | JVM_CONSTANT_Float => {
